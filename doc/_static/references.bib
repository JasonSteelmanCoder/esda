%% This BibTeX bibliography file was created using BibDesk.
%% https://bibdesk.sourceforge.io/

%% Created for weikang at 2019-03-28 22:46:35 -0700 


%% Saved with string encoding Unicode (UTF-8) 



@article{Benjamini:2001,
	Abstract = {Benjamini and Hochberg suggest that the false discovery rate may be the appropriate error rate to control in many applied multiple testing problems. A simple procedure was given there as an FDR controlling procedure for independent test statistics and was shown to be much more powerful than comparable procedures which control the traditional familywise error rate. We prove that this same procedure also controls the false discovery rate when the test statistics have positive regression dependency on each of the test statistics corresponding to the true null hypotheses. This condition for positive dependency is general enough to cover many problems of practical interest, including the comparisons of many treatments with a single control, multivariate normal test statistics with positive correlation matrix and multivariate t. Furthermore, the test statistics may be discrete, and the tested hypotheses composite without posing special difficulties. For all other forms of dependency, a simple conservative modification of the procedure controls the false discovery rate. Thus the range of problems for which a procedure with proven FDR control can be offered is greatly increased.},
	Author = {Yoav Benjamini and Daniel Yekutieli},
	Date-Added = {2019-03-28 22:46:12 -0700},
	Date-Modified = {2019-03-28 22:46:28 -0700},
	Issn = {00905364},
	Journal = {The Annals of Statistics},
	Number = {4},
	Pages = {1165--1188},
	Publisher = {Institute of Mathematical Statistics},
	Title = {The Control of the False Discovery Rate in Multiple Testing under Dependency},
	Url = {http://www.jstor.org/stable/2674075},
	Volume = {29},
	Year = {2001},
	Bdsk-File-1 = {YnBsaXN0MDDSAQIDBFxyZWxhdGl2ZVBhdGhZYWxpYXNEYXRhXxAhLi4vLi4vLi4vLi4vLi4vcGFwZXJzLzI2NzQwNzUucGRmTxEBUAAAAAABUAACAAAMTWFjaW50b3NoIEhEAAAAAAAAAAAAAAAAAAAAAAAAAEJEAAH/////CzI2NzQwNzUucGRmAAAAAAAAAAAAAAAAAAAAAAAAAAAAAAAAAAAAAAAAAAAAAAAAAAAAAAAAAAAAAAAAAAAAAP////8AAAAAAAAAAAAAAAAABQACAAAKIGN1AAAAAAAAAAAAAAAAAAZwYXBlcnMAAgAvLzpVc2Vyczp3ZWlrYW5nOkdvb2dsZSBEcml2ZTpwYXBlcnM6MjY3NDA3NS5wZGYAAA4AGAALADIANgA3ADQAMAA3ADUALgBwAGQAZgAPABoADABNAGEAYwBpAG4AdABvAHMAaAAgAEgARAASAC1Vc2Vycy93ZWlrYW5nL0dvb2dsZSBEcml2ZS9wYXBlcnMvMjY3NDA3NS5wZGYAABMAAS8AABUAAgAO//8AAAAIAA0AGgAkAEgAAAAAAAACAQAAAAAAAAAFAAAAAAAAAAAAAAAAAAABnA==},
	Bdsk-Url-1 = {http://www.jstor.org/stable/2674075}}

@article{Castro:2006tz,
	Author = {de Castro, Marcia Caldas and Singer, Burton H.},
	Citeulike-Article-Id = {647229},
	Date-Added = {2019-03-28 22:46:02 -0700},
	Date-Modified = {2019-03-28 22:46:02 -0700},
	Doi = {10.1111/j.0016-7363.2006.00682.x},
	Issn = {0016-7363},
	Journal = {Geographical Analysis},
	Keywords = {local statistics, multiple comparisons, false discovery rate},
	Month = {April},
	Number = {2},
	Pages = {180-208},
	Publisher = {Blackwell Publishing},
	Title = {Controlling the False Discovery Rate: A New Application to Account for Multiple and Dependent Tests in Local Statistics of Spatial Association},
	Url = {http://dx.doi.org/10.1111/j.0016-7363.2006.00682.x},
	Volume = {38},
	Year = {2006},
	Bdsk-File-1 = {YnBsaXN0MDDSAQIDBFxyZWxhdGl2ZVBhdGhZYWxpYXNEYXRhXxAlLi4vLi4vLi4vLi4vLi4vcGFwZXJzL0Nhc3Ryby8yMDA2LnBkZk8RAVIAAAAAAVIAAgAADE1hY2ludG9zaCBIRAAAAAAAAAAAAAAAAAAAAAAAAABCRAAB/////wgyMDA2LnBkZgAAAAAAAAAAAAAAAAAAAAAAAAAAAAAAAAAAAAAAAAAAAAAAAAAAAAAAAAAAAAAAAAAAAAAAAAD/////AAAAAAAAAAAAAAAAAAUAAwAACiBjdQAAAAAAAAAAAAAAAAAGQ2FzdHJvAAIAMy86VXNlcnM6d2Vpa2FuZzpHb29nbGUgRHJpdmU6cGFwZXJzOkNhc3RybzoyMDA2LnBkZgAADgASAAgAMgAwADAANgAuAHAAZABmAA8AGgAMAE0AYQBjAGkAbgB0AG8AcwBoACAASABEABIAMVVzZXJzL3dlaWthbmcvR29vZ2xlIERyaXZlL3BhcGVycy9DYXN0cm8vMjAwNi5wZGYAABMAAS8AABUAAgAO//8AAAAIAA0AGgAkAEwAAAAAAAACAQAAAAAAAAAFAAAAAAAAAAAAAAAAAAABog==},
	Bdsk-Url-1 = {http://dx.doi.org/10.1111/j.0016-7363.2006.00682.x}}

@article{Anselin95,
	Author = {Anselin, Luc},
	Doi = {10.1111/j.1538-4632.1995.tb00338.x},
	Issn = {0016-7363},
	Journal = {Geographical Analysis},
	Month = {Sep},
	Number = 2,
	Pages = {93--115},
	Publisher = {Wiley},
	Title = {Local Indicators of Spatial Association-{LISA}},
	Url = {http://dx.doi.org/10.1111/j.1538-4632.1995.tb00338.x},
	Volume = 27,
	Year = 1995,
	Bdsk-Url-1 = {http://dx.doi.org/10.1111/j.1538-4632.1995.tb00338.x}}

@article{Assun_o_1999,
	Author = {Assuncao, Renato M. and Reis, Edna A.},
	Doi = {10.1002/(sici)1097-0258(19990830)18:16<2147::aid-sim179>3.0.co;2-i},
	Issn = {1097-0258},
	Journal = {Statistics in Medicine},
	Month = {Aug},
	Number = 16,
	Pages = {2147--2162},
	Publisher = {Wiley},
	Title = {A new proposal to adjust {Moran's I} for population density},
	Url = {http://dx.doi.org/10.1002/(sici)1097-0258(19990830)18:16<2147::aid-sim179>3.0.co;2-i},
	Volume = 18,
	Year = 1999,
	Bdsk-Url-1 = {http://dx.doi.org/10.1002/(sici)1097-0258(19990830)18:16%3C2147::aid-sim179%3E3.0.co;2-i}}

@book{cliff81,
	Address = {London},
	Author = {Cliff, A.D. and Ord, J.K.},
	Publisher = {Pion},
	Title = {Spatial Processes: Models and Applications},
	Year = {1981}}

<<<<<<< HEAD
@article{Getis_2010,
	Author = {Getis, Arthur and Ord, J. K.},
	Doi = {10.1111/j.1538-4632.1992.tb00261.x},
	Issn = {0016-7363},
	Journal = {Geographical Analysis},
	Month = {Sep},
	Number = 3,
	Pages = {189--206},
	Publisher = {Wiley},
	Title = {The Analysis of Spatial Association by Use of Distance Statistics},
	Url = {http://dx.doi.org/10.1111/j.1538-4632.1992.tb00261.x},
	Volume = 24,
	Year = 2010,
	Bdsk-Url-1 = {http://dx.doi.org/10.1111/j.1538-4632.1992.tb00261.x}}
=======

@article{duque18,
    author = {Duque, Juan C. AND Laniado, H. AND Polo, A.},
    journal = {PLOS ONE},
    publisher = {Public Library of Science},
    title = {S-maup: Statistical Test to Measure the Sensitivity to the Modifiable Areal Unit Problem},
    year = {2018},
    month = {11},
    volume = {13},
    url = {https://journals.plos.org/plosone/article?id=10.1371/journal.pone.0207377},
    pages = {1-25},
    abstract = {This work presents a nonparametric statistical test,  S-maup, to measure the sensitivity of a spatially intensive variable to the effects of the Modifiable Areal Unit Problem (MAUP). To the best of our knowledge,  S-maup is the first statistic of its type and focuses on determining how much the distribution of the variable, at its highest level of spatial disaggregation, will change when it is spatially aggregated. Through a computational experiment, we obtain the basis for the design of the statistical test under the null hypothesis of non-sensitivity to MAUP. We performed an exhaustive simulation study for approaching the empirical distribution of the statistical test, obtaining its critical values, and computing its power and size. The results indicate that, in general, both the statistical size and power improve with increasing sample size. Finally, for illustrative purposes, an empirical application is made using the Mincer equation in South Africa, where starting from 206 municipalities, the  S-maup statistic is used to find the maximum level of spatial aggregation that avoids the negative consequences of the MAUP.},
    number = {11},
    doi = {https://doi.org/10.1371/journal.pone.0207377}
}

@Article{Getis_2010,
  author       = {Getis, Arthur and Ord, J. K.},
  title        = {The Analysis of Spatial Association by Use of Distance
                  Statistics},
  year         = 2010,
  volume       = 24,
  number       = 3,
  month        = {Sep},
  pages        = {189–206},
  issn         = {0016-7363},
  doi          = {10.1111/j.1538-4632.1992.tb00261.x},
  url          = {http://dx.doi.org/10.1111/j.1538-4632.1992.tb00261.x},
  journal      = {Geographical Analysis},
  publisher    = {Wiley}
}
>>>>>>> 7f7ca0c3

@article{Ord_2010,
	Author = {Ord, J. K. and Getis, Arthur},
	Doi = {10.1111/j.1538-4632.1995.tb00912.x},
	Issn = {0016-7363},
	Journal = {Geographical Analysis},
	Month = {Sep},
	Number = 4,
	Pages = {286--306},
	Publisher = {Wiley},
	Title = {Local Spatial Autocorrelation Statistics: Distributional Issues and an Application},
	Url = {http://dx.doi.org/10.1111/j.1538-4632.1995.tb00912.x},
	Volume = 27,
	Year = 2010,
	Bdsk-Url-1 = {http://dx.doi.org/10.1111/j.1538-4632.1995.tb00912.x}}

@article{Hubert_1981,
	Author = {Hubert, L. J. and Golledge, R. G. and Costanzo, C. M.},
	Doi = {10.1111/j.1538-4632.1981.tb00731.x},
	Issn = {0016-7363},
	Journal = {Geographical Analysis},
	Month = {Sep},
	Number = 3,
	Pages = {224--233},
	Publisher = {Wiley},
	Title = {Generalized Procedures for Evaluating Spatial Autocorrelation},
	Url = {http://dx.doi.org/10.1111/j.1538-4632.1981.tb00731.x},
	Volume = 13,
	Year = 1981,
	Bdsk-Url-1 = {http://dx.doi.org/10.1111/j.1538-4632.1981.tb00731.x}}<|MERGE_RESOLUTION|>--- conflicted
+++ resolved
@@ -82,22 +82,7 @@
 	Title = {Spatial Processes: Models and Applications},
 	Year = {1981}}
 
-<<<<<<< HEAD
-@article{Getis_2010,
-	Author = {Getis, Arthur and Ord, J. K.},
-	Doi = {10.1111/j.1538-4632.1992.tb00261.x},
-	Issn = {0016-7363},
-	Journal = {Geographical Analysis},
-	Month = {Sep},
-	Number = 3,
-	Pages = {189--206},
-	Publisher = {Wiley},
-	Title = {The Analysis of Spatial Association by Use of Distance Statistics},
-	Url = {http://dx.doi.org/10.1111/j.1538-4632.1992.tb00261.x},
-	Volume = 24,
-	Year = 2010,
-	Bdsk-Url-1 = {http://dx.doi.org/10.1111/j.1538-4632.1992.tb00261.x}}
-=======
+
 
 @article{duque18,
     author = {Duque, Juan C. AND Laniado, H. AND Polo, A.},
@@ -129,7 +114,7 @@
   journal      = {Geographical Analysis},
   publisher    = {Wiley}
 }
->>>>>>> 7f7ca0c3
+
 
 @article{Ord_2010,
 	Author = {Ord, J. K. and Getis, Arthur},
