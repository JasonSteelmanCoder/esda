name: esda
channels:
  - conda-forge
  - defaults
dependencies:
  - geopandas
  - libpysal
  - mapclassify
  - matplotlib
  - numba
  - pandas
<<<<<<< HEAD
  - scikit-learn
=======
  - scikit-learn<1.1
>>>>>>> be74b4d2
  - scipy>=0.11<|MERGE_RESOLUTION|>--- conflicted
+++ resolved
@@ -9,9 +9,6 @@
   - matplotlib
   - numba
   - pandas
-<<<<<<< HEAD
   - scikit-learn
-=======
   - scikit-learn<1.1
->>>>>>> be74b4d2
   - scipy>=0.11