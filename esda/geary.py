--- conflicted
+++ resolved
@@ -7,14 +7,8 @@
 import scipy.stats as stats
 from libpysal import weights
 from .tabular import _univariate_handler
-from .crand import (
-    crand as _crand_plus,
-    njit as _njit,
-    _prepare_univariate,
-    _prepare_bivariate,
-)
-
-__all__ = ["Geary"]
+
+__all__ = ['Geary']
 
 
 class Geary(object):
@@ -104,12 +98,10 @@
     Technical details and derivations can be found in :cite:`cliff81`.
 
     """
-
     def __init__(self, y, w, transformation="r", permutations=999):
         if not isinstance(w, weights.W):
-            raise TypeError(
-                "w must be a pysal weights object, got {}" " instead".format(type(w))
-            )
+            raise TypeError('w must be a pysal weights object, got {}'
+                            ' instead'.format(type(w)))
         y = np.asarray(y).flatten()
         self.n = len(y)
         self.y = y
@@ -138,16 +130,16 @@
             self.p_norm = stats.norm.cdf(self.z_norm)
             self.p_rand = stats.norm.cdf(self.z_rand)
 
+
         if permutations:
-            sim = [
-                self.__calc(np.random.permutation(self.y)) for i in range(permutations)
-            ]
+            sim = [self.__calc(np.random.permutation(self.y))
+                   for i in range(permutations)]
             self.sim = sim = np.array(sim)
             above = sim >= self.C
             larger = sum(above)
             if (permutations - larger) < larger:
                 larger = permutations - larger
-            self.p_sim = (larger + 1.0) / (permutations + 1.0)
+            self.p_sim = (larger + 1.) / (permutations + 1.)
             self.EC_sim = sum(sim) / permutations
             self.seC_sim = np.array(sim).std()
             self.VC_sim = self.seC_sim ** 2
@@ -168,15 +160,16 @@
         s2 = w.s2
         s02 = s0 * s0
         yd = y - y.mean()
-        yd4 = yd ** 4
-        yd2 = yd ** 2
+        yd4 = yd**4
+        yd2 = yd**2
         n2 = n * n
-        k = (yd4.sum() / n) / ((yd2.sum() / n) ** 2)
-        A = (n - 1) * s1 * (n2 - 3 * n + 3 - (n - 1) * k)
-        B = (1.0 / 4) * ((n - 1) * s2 * (n2 + 3 * n - 6 - (n2 - n + 2) * k))
-        C = s02 * (n2 - 3 - (n - 1) ** 2 * k)
-        vc_rand = (A - B + C) / (n * (n - 2) * (n - 3) * s02)
-        vc_norm = (1 / (2 * (n + 1) * s02)) * ((2 * s1 + s2) * (n - 1) - 4 * s02)
+        k = (yd4.sum() / n) / ((yd2.sum()/n)**2)
+        A = (n-1) * s1 * (n2 - 3*n + 3 - (n-1) * k)
+        B = (1./4) * ((n-1) * s2 * (n2 + 3*n - 6 - (n2 - n +2) * k ))
+        C = s02 * (n2 - 3 - (n-1)**2 * k)
+        vc_rand = (A-B+C) / (n * (n-2) * (n-3)*s02)
+        vc_norm = ((1 / (2 * (n + 1) * s02)) *
+                   ((2 * s1 + s2) * (n - 1) - 4 * s02))
 
         self.VC_rand = vc_rand
         self.VC_norm = vc_norm
@@ -185,27 +178,14 @@
 
     
     def __calc(self, y):
-<<<<<<< HEAD
-        ys = np.zeros(y.shape)
-        y2 = y ** 2
-        for i, i0 in enumerate(self.w.id_order):
-            neighbors = self.w.neighbor_offsets[i0]
-            wijs = self.w.weights[i0]
-            z = list(zip(neighbors, wijs))
-            ys[i] = sum([wij * (y2[i] - 2 * y[i] * y[j] + y2[j]) for j, wij in z])
-        a = (self.n - 1) * sum(ys)
-=======
         num = (self._weights * 
                ((y[self._focal_ix] 
                  - y[self._neighbor_ix])**2) ).sum()
         a = (self.n - 1) * num 
->>>>>>> c0118207
         return a / self.den
 
     @classmethod
-    def by_col(
-        cls, df, cols, w=None, inplace=False, pvalue="sim", outvals=None, **stat_kws
-    ):
+    def by_col(cls, df, cols, w=None, inplace=False, pvalue='sim', outvals=None, **stat_kws):
         """
         Function to compute a Geary statistic on a dataframe
 
@@ -243,25 +223,6 @@
         Technical details and derivations can be found in :cite:`cliff81`.
 
         """
-        return _univariate_handler(
-            df,
-            cols,
-            w=w,
-            inplace=inplace,
-            pvalue=pvalue,
-            outvals=outvals,
-            stat=cls,
-            swapname=cls.__name__.lower(),
-            **stat_kws
-        )
-
-
-# --------------------------------------------------------------
-# Conditional Randomization Function Implementations
-# --------------------------------------------------------------
-
-
-@_njit(fastmath=True)
-def _local_geary_crand(i, z, permuted_ids, weights_i, scaling):
-    zi, zrand = _prepare_univariate(i, z, permuted_ids, weights_i)
-    return np.power(zrand - zi, 2) @ weights_i * scaling+        return _univariate_handler(df, cols, w=w, inplace=inplace, pvalue=pvalue,
+                                   outvals=outvals, stat=cls,
+                                   swapname=cls.__name__.lower(), **stat_kws)